--- conflicted
+++ resolved
@@ -3,12 +3,10 @@
 version = "0.1.0"
 description = "Bitcoin trading algo"
 readme = "README.md"
-requires-python = ">=3.13"
+requires-python = ">=3.12"
 dependencies = [
-<<<<<<< HEAD
     "scikit-learn>=1.6.1",
     "torch>=2.7.0",
-=======
     "arch>=7.2.0",
     "ipykernel>=6.29.5",
     "jupyterlab>=4.4.1",
@@ -17,5 +15,4 @@
     "pandas>=2.2.3",
     "seaborn>=0.13.2",
     "statsmodels>=0.14.4",
->>>>>>> 44e2ed9e
 ]